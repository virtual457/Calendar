package model;

import java.time.DayOfWeek;
import java.time.LocalDate;
import java.time.LocalDateTime;
import java.time.LocalTime;
import java.time.ZoneId;
import java.util.ArrayList;
import java.util.Iterator;
import java.util.List;

/**
 * CalendarModel stores multiple calendars in a list.
 * Each operation requires a calendar name to identify the target calendar.
 */
public class CalendarModel implements ICalendarModel {
  private List<Calendar> calendars;

  public CalendarModel() {
    this.calendars = new ArrayList<>();
  }

  @Override
  public boolean createCalendar(String calName, String timezone) {
    // Validate the timezone.
    ZoneId zone;
    try {
      zone = ZoneId.of(timezone);
    } catch (Exception e) {
      throw new IllegalArgumentException("Invalid timezone: " + timezone, e);
    }

    // Check if a calendar with the given name already exists.
    for (Calendar cal : calendars) {
      if (cal.getCalendarName().equalsIgnoreCase(calName)) {
        throw new IllegalArgumentException("Calendar with name '" + calName + "' already exists.");
      }
    }

    // Create a new Calendar using a builder
    Calendar newCalendar = Calendar.builder()
            .setCalendarName(calName)
            .setTimezone(timezone)
            .build();
    calendars.add(newCalendar);
    return true;
  }

  /**
   * Adds an event to the calendar identified by calendarName.
   *
   * @param calendarName the name of the target calendar
   * @param eventDTO     the event data transfer object containing event details
   * @return true if the event is successfully added
   * @throws IllegalArgumentException if the calendar is not found or event validation fails
   * @throws IllegalStateException if a conflict is detected in the target calendar
   */
  @Override
  public boolean addEvent(String calendarName, ICalendarEventDTO eventDTO) {
    // Look up the target calendar by name.
    Calendar targetCalendar = getCalendarByName(calendarName);
    if (targetCalendar == null) {
      throw new IllegalArgumentException("Calendar not found: " + calendarName);
    }

    // Validate basic event fields.
    validateBasicEvent(eventDTO);

    if (eventDTO.isRecurring()) {
      validateRecurringEvent(eventDTO);
      List<CalendarEvent> occurrences = generateRecurringOccurrences(eventDTO);
      // Check each occurrence for conflicts in the target calendar.
      for (CalendarEvent occ : occurrences) {
        if (doesEventConflict(targetCalendar.getEvents(), convertToDTO(occ))) {
          throw new IllegalStateException("Conflict detected on " + occ.getStartDateTime() + ", event not created");
        }
      }
      targetCalendar.addEvents(occurrences);
      return true;
    } else {
<<<<<<< HEAD
      // For non-recurring events, ensure no recurrence info is provided.
      // TODO anotehrr helperr herrre for validation?
      // Todo throws null pointer exception when called with null values for non recurring event
      if (eventDTO.getRecurrenceCount() > 0 || eventDTO.getRecurrenceEndDate() != null) {
        throw new IllegalArgumentException("Non-recurring event should not have recurrence count or recurrence end date.");
      }
=======
      // Validate that non-recurring events do not include recurrence info.
      validateNonRecurringEvent(eventDTO);
>>>>>>> 1e764acc
      if (doesEventConflict(targetCalendar.getEvents(), eventDTO)) {
        throw new IllegalStateException("Conflict detected, event not created");
      }
      CalendarEvent event = createSingleEvent(eventDTO);
      targetCalendar.addEvent(event);
      return true;
    }
  }

  @Override
  public boolean editEvents(String calendarName, String property, String eventName,
                            LocalDateTime fromDateTime, LocalDateTime toDateTime,
                            String newValue, boolean editAll) {
    // Find the target calendar by name.
    Calendar targetCalendar = getCalendarByName(calendarName);
    if (targetCalendar == null) {
      throw new IllegalArgumentException("Calendar not found: " + calendarName);
    }

    boolean found = false;
    // Iterate through the events in the target calendar.
    for (CalendarEvent event : targetCalendar.getEvents()) {
      // Check if the event matches the criteria.
      if (event.getEventName().equalsIgnoreCase(eventName)
              && event.getStartDateTime().equals(fromDateTime)
              && event.getEndDateTime().equals(toDateTime)) {
        // Update the specified property.
        switch (property.toLowerCase()) {
          case "name":
            event.setEventName(newValue);
            found = true;
            break;
          case "start":
            LocalDateTime newStart = LocalDateTime.parse(newValue);
            if (!event.getEndDateTime().isAfter(newStart)) {
              throw new IllegalArgumentException("New start must be before current end time.");
            }
            event.setStartDateTime(newStart);
            found = true;
            break;
          case "end":
            LocalDateTime newEnd = LocalDateTime.parse(newValue);
            if (!newEnd.isAfter(event.getStartDateTime())) {
              throw new IllegalArgumentException("New end must be after current start time.");
            }
            event.setEndDateTime(newEnd);
            found = true;
            break;
          case "description":
            event.setEventDescription(newValue);
            found = true;
            break;
          case "location":
            event.setEventLocation(newValue);
            found = true;
            break;
          case "ispublic":
            event.setPublic(Boolean.parseBoolean(newValue));
            found = true;
            break;
          default:
            throw new IllegalArgumentException("Unsupported property for edit: " + property);
        }
        // If we only want to update the first matching event, exit here.
        if (!editAll) {
          return true;
        }
      }
    }

    if (!found) {
      throw new IllegalStateException("No matching event found for editing: " + eventName);
    }
    return found;
  }

  public boolean isCalendarAvailable(String calName, LocalDate date) {
    // Iterate through the stored calendars.
    for (Calendar cal : calendars) {
      if (cal.getCalendarName().equalsIgnoreCase(calName)) {
        // If no specific date is provided, return true since the calendar exists.
        if (date == null) {
          return true;
        }
        // If a date is provided, check if at least one event occurs on that date.
        for (CalendarEvent event : cal.getEvents()) {
          if (event.getStartDateTime().toLocalDate().equals(date)) {
            return true;
          }
        }
        // Calendar exists but no events on the given date.
        return false;
      }
    }
    // No calendar with the given name exists.
    return false;
  }

  public boolean deleteCalendar(String calName) {
    for (Iterator<Calendar> iterator = calendars.iterator(); iterator.hasNext(); ) {
      Calendar cal = iterator.next();
      if (cal.getCalendarName().equalsIgnoreCase(calName)) {
        iterator.remove();
        return true;
      }
    }
    return false;
  }

  public List<CalendarEvent> getEventsInRange(String calendarName, LocalDateTime fromDateTime, LocalDateTime toDateTime) {
    // Look up the target calendar by its name.
    Calendar targetCalendar = getCalendarByName(calendarName);
    if (targetCalendar == null) {
      throw new IllegalArgumentException("Calendar not found: " + calendarName);
    }

    if (fromDateTime == null || toDateTime == null) {
      throw new IllegalArgumentException("Both start and end date-times must be provided.");
    }
    if (toDateTime.isBefore(fromDateTime)) {
      throw new IllegalArgumentException("The end date-time must not be before the start date-time.");
    }

    List<CalendarEvent> rangeEvents = new ArrayList<>();
    // Iterate over the events in the target calendar.
    for (CalendarEvent event : targetCalendar.getEvents()) {
      // Check if the event's start time falls within the specified range (inclusive).
      if (!event.getStartDateTime().isBefore(fromDateTime) &&
              !event.getStartDateTime().isAfter(toDateTime)) {
        rangeEvents.add(event);
      }
    }
    return rangeEvents;
  }

  public boolean copyEvents(String sourceCalendarName, LocalDateTime sourceStart, LocalDateTime sourceEnd,
                            String targetCalendarName, LocalDateTime targetStart) {
    // Find the source calendar.
    Calendar sourceCal = getCalendarByName(sourceCalendarName);
    if (sourceCal == null) {
      throw new IllegalArgumentException("Source calendar not found: " + sourceCalendarName);
    }
    // Find the target calendar.
    Calendar targetCal = getCalendarByName(targetCalendarName);
    if (targetCal == null) {
      throw new IllegalArgumentException("Target calendar not found: " + targetCalendarName);
    }

    // Validate the date-time parameters.
    if (sourceStart == null || sourceEnd == null || targetStart == null) {
      throw new IllegalArgumentException("Source start, source end, and target start times must be provided.");
    }
    if (sourceEnd.isBefore(sourceStart)) {
      throw new IllegalArgumentException("Source end time must not be before source start time.");
    }

    // Collect all events from the source calendar that start within the source interval.
    List<CalendarEvent> eventsToCopy = new ArrayList<>();
    for (CalendarEvent event : sourceCal.getEvents()) {
      if (!event.getStartDateTime().isBefore(sourceStart) &&
              !event.getStartDateTime().isAfter(sourceEnd)) {
        eventsToCopy.add(event);
      }
    }

    // If no events found in the interval, return false.
    if (eventsToCopy.isEmpty()) {
      return false;
    }

    // For each event to be copied, calculate the offset and create a new event.
    for (CalendarEvent event : eventsToCopy) {
      // Calculate how far after the sourceStart this event begins.
      java.time.Duration offset = java.time.Duration.between(sourceStart, event.getStartDateTime());
      LocalDateTime newStart = targetStart.plus(offset);
      // Keep the original event duration.
      java.time.Duration duration = java.time.Duration.between(event.getStartDateTime(), event.getEndDateTime());
      LocalDateTime newEnd = newStart.plus(duration);

      // Create a new event with the same details but adjusted times.
      CalendarEvent newEvent = new CalendarEvent(
              event.getEventName(),
              newStart,
              newEnd,
              event.getEventDescription(),
              event.getEventLocation(),
              event.isPublic(),
              event.isRecurring(),
              event.getRecurrenceDays(),
              event.isAutoDecline()
      );

      // Check for conflicts in the target calendar.
      if (doesEventConflict(targetCal.getEvents(), convertToDTO(newEvent))) {
        throw new IllegalStateException("Conflict detected when copying event: " + event.getEventName());
      }

      // Add the new event to the target calendar.
      targetCal.addEvent(newEvent);
    }

    return true;
  }

  @Override
<<<<<<< HEAD
  public boolean isCalendarPresent(String calName) {
    return calendars.stream()
            .anyMatch(cal -> calName != null && calName.equals(cal.getCalendarName()));
=======
  public boolean editCalendar(String calendarName, String property, String newValue) {
    // Look up the target calendar by name.
    Calendar targetCalendar = getCalendarByName(calendarName);
    if (targetCalendar == null) {
      throw new IllegalArgumentException("Calendar not found: " + calendarName);
    }

    switch(property.toLowerCase()) {
      case "name":
        // Check if another calendar already has the new name.
        for (Calendar cal : calendars) {
          if (cal.getCalendarName().equalsIgnoreCase(newValue)) {
            throw new IllegalArgumentException("Calendar with name '" + newValue + "' already exists.");
          }
        }
        targetCalendar.setCalendarName(newValue);
        return true;
      case "timezone":
        // Validate the new timezone.
        try {
          ZoneId.of(newValue);
        } catch (Exception e) {
          throw new IllegalArgumentException("Invalid timezone: " + newValue, e);
        }
        targetCalendar.setTimezone(newValue);
        return true;
      default:
        throw new IllegalArgumentException("Unsupported property for calendar edit: " + property);
    }
>>>>>>> 1e764acc
  }

  // Helper method to retrieve a calendar by its name.
  private Calendar getCalendarByName(String calName) {
    for (Calendar cal : calendars) {
      if (cal.getCalendarName().equalsIgnoreCase(calName)) {
        return cal;
      }
    }
    return null;
  }

  // Validates required basic event fields.
  private void validateBasicEvent(ICalendarEventDTO eventDTO) {
    if (eventDTO.getEventName() == null || eventDTO.getEventName().trim().isEmpty()) {
      throw new IllegalArgumentException("Event name is required.");
    }
    if (eventDTO.getStartDateTime() == null) {
      throw new IllegalArgumentException("Start date and time are required.");
    }
    if (eventDTO.getEndDateTime() == null) {
      throw new IllegalArgumentException("End date and time are required.");
    }
    if (!eventDTO.getEndDateTime().isAfter(eventDTO.getStartDateTime())) {
      throw new IllegalArgumentException("End date and time must be after start date and time.");
    }
  }

  // Validates properties specific to recurring events.
  private void validateRecurringEvent(ICalendarEventDTO eventDTO) {
    if (!eventDTO.getStartDateTime().toLocalDate().equals(eventDTO.getEndDateTime().toLocalDate())) {
      throw new IllegalArgumentException("Recurring events must have start and end on the same day.");
    }
    if (eventDTO.getRecurrenceCount() > 0 && eventDTO.getRecurrenceEndDate() != null) {
      throw new IllegalArgumentException("Cannot define both recurrence count and recurrence end date for a recurring event.");
    }
    if (eventDTO.getRecurrenceCount() <= 0 && eventDTO.getRecurrenceEndDate() == null) {
      throw new IllegalArgumentException("Either recurrence count or recurrence end date must be defined for a recurring event.");
    }
    if (eventDTO.getRecurrenceDays() == null) {
      throw new IllegalArgumentException("Recurrence days must be provided for recurring events.");
    }
  }

  // Helper method for non-recurring event validation.
  private void validateNonRecurringEvent(ICalendarEventDTO eventDTO) {
    if (eventDTO.getRecurrenceCount() > 0 || eventDTO.getRecurrenceEndDate() != null) {
      throw new IllegalArgumentException("Non-recurring event should not have recurrence count or recurrence end date.");
    }
  }

  // Generates recurring event occurrences based on the eventDTO.
  private List<CalendarEvent> generateRecurringOccurrences(ICalendarEventDTO eventDTO) {
    List<CalendarEvent> occurrences = new ArrayList<>();
    LocalDate startDate = eventDTO.getStartDateTime().toLocalDate();
    LocalTime startTime = eventDTO.getStartDateTime().toLocalTime();
    LocalTime endTime = eventDTO.getEndDateTime().toLocalTime();
    int count = 0;
    LocalDate currentDate = startDate;
    LocalDate recurrenceEnd = (eventDTO.getRecurrenceEndDate() != null)
            ? eventDTO.getRecurrenceEndDate().toLocalDate()
            : null;

    // Loop until termination condition (by count or recurrence end date) is met.
    while (true) {
      if (eventDTO.getRecurrenceCount() > 0) {
        if (count >= eventDTO.getRecurrenceCount()) break;
      } else if (recurrenceEnd != null) {
        if (currentDate.isAfter(recurrenceEnd)) break;
      }
      if (eventDTO.getRecurrenceDays().contains(currentDate.getDayOfWeek())) {
        LocalDateTime occurrenceStart = LocalDateTime.of(currentDate, startTime);
        LocalDateTime occurrenceEnd = LocalDateTime.of(currentDate, endTime);
        CalendarEventDTO occurrenceDTO = CalendarEventDTO.builder()
                .setEventName(eventDTO.getEventName())
                .setStartDateTime(occurrenceStart)
                .setEndDateTime(occurrenceEnd)
                .setAutoDecline(true)
                .build();
        Boolean isPrivate = eventDTO.isPrivate();
        Boolean isPublic = (isPrivate == null) ? true : !isPrivate;
        occurrences.add(new CalendarEvent(
                eventDTO.getEventName(),
                occurrenceStart,
                occurrenceEnd,
                eventDTO.getEventDescription(),
                eventDTO.getEventLocation(),
                Boolean.TRUE.equals(isPublic),
                true,
                eventDTO.getRecurrenceDays(),
                true
        ));
        count++;
      }
      currentDate = getNextRecurrenceDate(currentDate, eventDTO.getRecurrenceDays());
    }
    return occurrences;
  }

  // Creates a single, non-recurring event.
  private CalendarEvent createSingleEvent(ICalendarEventDTO eventDTO) {
    Boolean isPrivate = eventDTO.isPrivate();
    Boolean isPublic = (isPrivate == null) ? true : !isPrivate;
    return new CalendarEvent(
            eventDTO.getEventName(),
            eventDTO.getStartDateTime(),
            eventDTO.getEndDateTime(),
            eventDTO.getEventDescription(),
            eventDTO.getEventLocation(),
            Boolean.TRUE.equals(isPublic),
            false,
            null,
            true
    );
  }

  // Converts a CalendarEvent to a DTO for conflict checking.
  private ICalendarEventDTO convertToDTO(CalendarEvent event) {
    return CalendarEventDTO.builder()
            .setEventName(event.getEventName())
            .setStartDateTime(event.getStartDateTime())
            .setEndDateTime(event.getEndDateTime())
            .setAutoDecline(true)
            .build();
  }

  // Checks if a new event conflicts with any existing events in the target list.
  private boolean doesEventConflict(List<CalendarEvent> eventList, ICalendarEventDTO newEventDTO) {
    LocalDateTime newStart = newEventDTO.getStartDateTime();
    LocalDateTime newEnd = newEventDTO.getEndDateTime();
    for (CalendarEvent event : eventList) {
      if (newStart.isBefore(event.getEndDateTime()) && newEnd.isAfter(event.getStartDateTime())) {
        return true;
      }
    }
    return false;
  }

  // Returns the next date matching one of the recurrence days.
  private LocalDate getNextRecurrenceDate(LocalDate currentDate, List<DayOfWeek> recurrenceDays) {
    if (recurrenceDays.isEmpty()) {
      return currentDate.plusDays(1);
    }
    LocalDate nextDate = currentDate.plusDays(1);
    while (!recurrenceDays.contains(nextDate.getDayOfWeek())) {
      nextDate = nextDate.plusDays(1);
    }
    return nextDate;
  }
}<|MERGE_RESOLUTION|>--- conflicted
+++ resolved
@@ -78,17 +78,9 @@
       targetCalendar.addEvents(occurrences);
       return true;
     } else {
-<<<<<<< HEAD
-      // For non-recurring events, ensure no recurrence info is provided.
-      // TODO anotehrr helperr herrre for validation?
       // Todo throws null pointer exception when called with null values for non recurring event
-      if (eventDTO.getRecurrenceCount() > 0 || eventDTO.getRecurrenceEndDate() != null) {
-        throw new IllegalArgumentException("Non-recurring event should not have recurrence count or recurrence end date.");
-      }
-=======
       // Validate that non-recurring events do not include recurrence info.
       validateNonRecurringEvent(eventDTO);
->>>>>>> 1e764acc
       if (doesEventConflict(targetCalendar.getEvents(), eventDTO)) {
         throw new IllegalStateException("Conflict detected, event not created");
       }
@@ -294,11 +286,12 @@
   }
 
   @Override
-<<<<<<< HEAD
   public boolean isCalendarPresent(String calName) {
     return calendars.stream()
             .anyMatch(cal -> calName != null && calName.equals(cal.getCalendarName()));
-=======
+  }
+
+  @Override
   public boolean editCalendar(String calendarName, String property, String newValue) {
     // Look up the target calendar by name.
     Calendar targetCalendar = getCalendarByName(calendarName);
@@ -328,7 +321,6 @@
       default:
         throw new IllegalArgumentException("Unsupported property for calendar edit: " + property);
     }
->>>>>>> 1e764acc
   }
 
   // Helper method to retrieve a calendar by its name.
